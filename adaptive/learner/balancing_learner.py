--- conflicted
+++ resolved
@@ -94,7 +94,7 @@
         learners: List[BaseLearner],
         *,
         cdims: Optional[CDIMS_TYPE] = None,
-        strategy: STRATEGY_TYPE = "loss_improvements"
+        strategy: STRATEGY_TYPE = "loss_improvements",
     ) -> None:
         self.learners = learners
 
@@ -134,9 +134,6 @@
         return sum(l.npoints for l in self.learners)
 
     @property
-<<<<<<< HEAD
-    def strategy(self) -> STRATEGY_TYPE:
-=======
     def nsamples(self):
         if hasattr(self.learners[0], "nsamples"):
             return sum(l.nsamples for l in self.learners)
@@ -146,8 +143,7 @@
             )
 
     @property
-    def strategy(self):
->>>>>>> e69ab2db
+    def strategy(self) -> STRATEGY_TYPE:
         """Can be either 'loss_improvements' (default), 'loss', 'npoints', or
         'cycle'. The points that the `BalancingLearner` choses can be either
         based on: the best 'loss_improvements', the smallest total 'loss' of
