# Based on an adaptive quadrature algorithm by Pedro Gonnet

from collections import defaultdict
from fractions import Fraction
<<<<<<< HEAD
from typing import List, Tuple
=======
from functools import lru_cache
>>>>>>> e69ab2db

import numpy as np
import scipy.linalg


def legendre(n: int) -> List[List[Fraction]]:
    """Return the first n Legendre polynomials.

    The polynomials have *standard* normalization, i.e.
    int_{-1}^1 dx L_n(x) L_m(x) = delta(m, n) * 2 / (2 * n + 1).

    The return value is a list of list of fraction.Fraction instances.
    """
    result = [[Fraction(1)], [Fraction(0), Fraction(1)]]
    if n <= 2:
        return result[:n]
    for i in range(2, n):
        # Use Bonnet's recursion formula.
        new = (i + 1) * [Fraction(0)]
        new[1:] = (r * (2 * i - 1) for r in result[-1])
        new[:-2] = (n - r * (i - 1) for n, r in zip(new[:-2], result[-2]))
        new[:] = (n / i for n in new)
        result.append(new)
    return result


def newton(n: int) -> np.ndarray:
    """Compute the monomial coefficients of the Newton polynomial over the
    nodes of the n-point Clenshaw-Curtis quadrature rule.
    """
    # The nodes of the Clenshaw-Curtis rule are x_i = -cos(i * Pi / (n-1)).
    # Here, we calculate the coefficients c_i such that sum_i c_i * x^i
    # = prod_i (x - x_i).  The coefficients are thus sums of products of
    # cosines.
    #
    # This routine uses the relation
    #   cos(a) cos(b) = (cos(a + b) + cos(a - b)) / 2
    # to efficiently calculate the coefficients.
    #
    # The dictionary 'terms' descibes the terms that make up the
    # monomial coefficients.  Each item ((d, a), m) corresponds to a
    # term m * cos(a * Pi / n) to be added to prefactor of the
    # monomial x^(n-d).

    mod = 2 * (n - 1)
    terms = defaultdict(int)
    terms[0, 0] += 1

    for i in range(n):
        newterms = []
        for (d, a), m in terms.items():
            for b in [i, -i]:
                # In order to reduce the number of terms, cosine
                # arguments are mapped back to the inteval [0, pi/2).
                arg = (a + b) % mod
                if arg > n - 1:
                    arg = mod - arg
                if arg >= n // 2:
                    if n % 2 and arg == n // 2:
                        # Zero term: ignore
                        continue
                    newterms.append((d + 1, n - 1 - arg, -m))
                else:
                    newterms.append((d + 1, arg, m))
        for d, s, m in newterms:
            terms[d, s] += m

    c = (n + 1) * [0]
    for (d, a), m in terms.items():
        if m and a != 0:
            raise ValueError("Newton polynomial cannot be represented exactly.")
        c[n - d] += m
        # The check could be removed and the above line replaced by
        # the following, but then the result would be no longer exact.
        # c[n - d] += m * np.cos(a * np.pi / (n - 1))

    cf = np.array(c, float)
    assert all(int(cfe) == ce for cfe, ce in zip(cf, c)), "Precision loss"

    cf /= 2.0 ** np.arange(n, -1, -1)
    return cf


def scalar_product(a: List[Fraction], b: List[Fraction]) -> Fraction:
    """Compute the polynomial scalar product int_-1^1 dx a(x) b(x).

    The args must be sequences of polynomial coefficients.  This
    function is careful to use the input data type for calculations.
    """
    la = len(a)
    lc = len(b) + la + 1

    # Compute the even coefficients of the product of a and b.
    c = lc * [a[0].__class__()]
    for i, bi in enumerate(b):
        if bi == 0:
            continue
        for j in range(i % 2, la, 2):
            c[i + j] += a[j] * bi

    # Calculate the definite integral from -1 to 1.
    return 2 * sum(c[i] / (i + 1) for i in range(0, lc, 2))


def calc_bdef(ns: Tuple[int, int, int, int]) -> List[np.ndarray]:
    """Calculate the decompositions of Newton polynomials (over the nodes
    of the n-point Clenshaw-Curtis quadrature rule) in terms of
    Legandre polynomials.

    The parameter 'ns' is a sequence of numers of points of the
    quadrature rule.  The return value is a corresponding sequence of
    normalized Legendre polynomial coefficients.
    """
    legs = legendre(max(ns) + 1)
    result = []
    for n in ns:
        poly = []
        a = list(map(Fraction, newton(n)))
        for b in legs[: n + 1]:
            igral = scalar_product(a, b)

            # Normalize & store.  (The polynomials returned by
            # legendre() have standard normalization that is not
            # orthonormal.)
            poly.append(np.sqrt((2 * len(b) - 1) / 2) * igral)

        result.append(np.array(poly))
    return result


def calc_V(x: np.ndarray, n: int) -> np.ndarray:
    V = [np.ones(x.shape), x.copy()]
    for i in range(2, n):
        V.append((2 * i - 1) / i * x * V[-1] - (i - 1) / i * V[-2])
    for i in range(n):
        V[i] *= np.sqrt(i + 0.5)
    return np.array(V).T


@lru_cache(maxsize=None)
def _coefficients():
    """Compute the coefficients on demand, in order to avoid doing linear algebra on import."""
    eps = np.spacing(1)

    # the nodes and Newton polynomials
    ns = (5, 9, 17, 33)
    xi = [-np.cos(np.linspace(0, np.pi, n)) for n in ns]

    # Make `xi` perfectly anti-symmetric, important for splitting the intervals
    xi = [(row - row[::-1]) / 2 for row in xi]

    # Compute the Vandermonde-like matrix and its inverse.
    V = [calc_V(x, n) for x, n in zip(xi, ns)]
    V_inv = list(map(scipy.linalg.inv, V))
    Vcond = [
        scipy.linalg.norm(a, 2) * scipy.linalg.norm(b, 2) for a, b in zip(V, V_inv)
    ]

    # Compute the shift matrices.
    T_left, T_right = [V_inv[3] @ calc_V((xi[3] + a) / 2, ns[3]) for a in [-1, 1]]

    # If the relative difference between two consecutive approximations is
    # lower than this value, the error estimate is considered reliable.
    # See section 6.2 of Pedro Gonnet's thesis.
    hint = 0.1

    # Smallest acceptable relative difference of points in a rule.  This was chosen
    # such that no artifacts are apparent in plots of (i, log(a_i)), where a_i is
    # the sequence of estimates of the integral value of an interval and all its
    # ancestors..
    min_sep = 16 * eps

    ndiv_max = 20

    # set-up the downdate matrix
    k = np.arange(ns[3])
    alpha = np.sqrt((k + 1) ** 2 / (2 * k + 1) / (2 * k + 3))
    gamma = np.concatenate([[0, 0], np.sqrt(k[2:] ** 2 / (4 * k[2:] ** 2 - 1))])

    b_def = calc_bdef(ns)
    return locals()


def __getattr__(name):
    try:
        return _coefficients()[name]
    except KeyError:
        raise AttributeError(f"module {__name__} has no attribute {name}")<|MERGE_RESOLUTION|>--- conflicted
+++ resolved
@@ -2,11 +2,8 @@
 
 from collections import defaultdict
 from fractions import Fraction
-<<<<<<< HEAD
+from functools import lru_cache
 from typing import List, Tuple
-=======
-from functools import lru_cache
->>>>>>> e69ab2db
 
 import numpy as np
 import scipy.linalg
