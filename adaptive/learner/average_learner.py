from math import sqrt
from typing import Callable, Dict, List, Optional, Tuple

import cloudpickle
import numpy as np

from adaptive.learner.base_learner import BaseLearner
from adaptive.notebook_integration import ensure_holoviews
from adaptive.types import Float, Real
from adaptive.utils import cache_latest


class AverageLearner(BaseLearner):
    """A naive implementation of adaptive computing of averages.

    The learned function must depend on an integer input variable that
    represents the source of randomness.

    Parameters
    ----------
    atol : float
        Desired absolute tolerance.
    rtol : float
        Desired relative tolerance.
    min_npoints : int
        Minimum number of points to sample.

    Attributes
    ----------
    data : dict
        Sampled points and values.
    pending_points : set
        Points that still have to be evaluated.
    npoints : int
        Number of evaluated points.
    """

    def __init__(
        self,
<<<<<<< HEAD
        function: Callable[["AverageLearner"], float],
=======
        function: Callable[[int], Real],
>>>>>>> e69ab2db
        atol: Optional[float] = None,
        rtol: Optional[float] = None,
        min_npoints: int = 2,
    ) -> None:
        if atol is None and rtol is None:
            raise Exception("At least one of `atol` and `rtol` should be set.")
        if atol is None:
            atol = np.inf
        if rtol is None:
            rtol = np.inf

        self.data = {}
        self.pending_points = set()
        self.function = function  # type: ignore
        self.atol = atol
        self.rtol = rtol
        self.npoints = 0
        # Cannot estimate standard deviation with fewer than 2 points.
        self.min_npoints = max(min_npoints, 2)
        self.sum_f: Real = 0.0
        self.sum_f_sq: Real = 0.0

    @property
    def n_requested(self) -> int:
        return self.npoints + len(self.pending_points)

<<<<<<< HEAD
    def ask(self, n: int, tell_pending: bool = True) -> Tuple[List[int], List[float]]:
=======
    def to_numpy(self):
        """Data as NumPy array of size (npoints, 2) with seeds and values."""
        return np.array(sorted(self.data.items()))

    def ask(self, n: int, tell_pending: bool = True) -> Tuple[List[int], List[Float]]:
>>>>>>> e69ab2db
        points = list(range(self.n_requested, self.n_requested + n))

        if any(p in self.data or p in self.pending_points for p in points):
            # This means some of the points `< self.n_requested` do not exist.
            points = list(
                set(range(self.n_requested + n))
                - set(self.data)
                - set(self.pending_points)
            )[:n]

        loss_improvements = [self._loss_improvement(n) / n] * n
        if tell_pending:
            for p in points:
                self.tell_pending(p)
        return points, loss_improvements

<<<<<<< HEAD
    def tell(self, n: int, value: float) -> None:
=======
    def tell(self, n: int, value: Real) -> None:
>>>>>>> e69ab2db
        if n in self.data:
            # The point has already been added before.
            return

        self.data[n] = value
        self.pending_points.discard(n)
        self.sum_f += value
        self.sum_f_sq += value ** 2
        self.npoints += 1

    def tell_pending(self, n: int) -> None:
        self.pending_points.add(n)

    @property
<<<<<<< HEAD
    def mean(self) -> float:
=======
    def mean(self) -> Float:
>>>>>>> e69ab2db
        """The average of all values in `data`."""
        return self.sum_f / self.npoints

    @property
<<<<<<< HEAD
    def std(self) -> float:
=======
    def std(self) -> Float:
>>>>>>> e69ab2db
        """The corrected sample standard deviation of the values
        in `data`."""
        n = self.npoints
        if n < self.min_npoints:
            return np.inf
        numerator = self.sum_f_sq - n * self.mean ** 2
        if numerator < 0:
            # in this case the numerator ~ -1e-15
            return 0
        return sqrt(numerator / (n - 1))

    @cache_latest
<<<<<<< HEAD
    def loss(self, real: bool = True, *, n=None) -> float:
=======
    def loss(self, real: bool = True, *, n=None) -> Float:
>>>>>>> e69ab2db
        if n is None:
            n = self.npoints if real else self.n_requested
        else:
            n = n
        if n < self.min_npoints:
            return np.inf
        standard_error = self.std / sqrt(n)
<<<<<<< HEAD
        return max(
            standard_error / self.atol, standard_error / abs(self.mean) / self.rtol
        )

    def _loss_improvement(self, n: int) -> float:
=======
        aloss = standard_error / self.atol
        rloss = standard_error / self.rtol
        mean = self.mean
        if mean != 0:
            rloss /= abs(mean)
        return max(aloss, rloss)

    def _loss_improvement(self, n: int) -> Float:
>>>>>>> e69ab2db
        loss = self.loss()
        if np.isfinite(loss):
            return loss - self.loss(n=self.npoints + n)
        else:
            return np.inf

    def remove_unfinished(self):
        """Remove uncomputed data from the learner."""
        self.pending_points = set()

    def plot(self):
        """Returns a histogram of the evaluated data.

        Returns
        -------
        holoviews.element.Histogram
            A histogram of the evaluated data."""
        hv = ensure_holoviews()
        vals = [v for v in self.data.values() if v is not None]
        if not vals:
            return hv.Histogram([[], []])
        num_bins = int(max(5, sqrt(self.npoints)))
        vals = hv.Points(vals)
        return hv.operation.histogram(vals, num_bins=num_bins, dimension="y")

<<<<<<< HEAD
    def _get_data(self) -> Tuple[Dict[int, float], int, float, float]:
        return (self.data, self.npoints, self.sum_f, self.sum_f_sq)

    def _set_data(self, data: Tuple[Dict[int, float], int, float, float]) -> None:
=======
    def _get_data(self) -> Tuple[Dict[int, Real], int, Real, Real]:
        return (self.data, self.npoints, self.sum_f, self.sum_f_sq)

    def _set_data(self, data: Tuple[Dict[int, Real], int, Real, Real]) -> None:
>>>>>>> e69ab2db
        self.data, self.npoints, self.sum_f, self.sum_f_sq = data

    def __getstate__(self):
        return (
            cloudpickle.dumps(self.function),
            self.atol,
            self.rtol,
            self.min_npoints,
            self._get_data(),
        )

    def __setstate__(self, state):
        function, atol, rtol, min_npoints, data = state
        function = cloudpickle.loads(function)
        self.__init__(function, atol, rtol, min_npoints)
        self._set_data(data)<|MERGE_RESOLUTION|>--- conflicted
+++ resolved
@@ -37,11 +37,7 @@
 
     def __init__(
         self,
-<<<<<<< HEAD
-        function: Callable[["AverageLearner"], float],
-=======
         function: Callable[[int], Real],
->>>>>>> e69ab2db
         atol: Optional[float] = None,
         rtol: Optional[float] = None,
         min_npoints: int = 2,
@@ -68,15 +64,11 @@
     def n_requested(self) -> int:
         return self.npoints + len(self.pending_points)
 
-<<<<<<< HEAD
-    def ask(self, n: int, tell_pending: bool = True) -> Tuple[List[int], List[float]]:
-=======
     def to_numpy(self):
         """Data as NumPy array of size (npoints, 2) with seeds and values."""
         return np.array(sorted(self.data.items()))
 
     def ask(self, n: int, tell_pending: bool = True) -> Tuple[List[int], List[Float]]:
->>>>>>> e69ab2db
         points = list(range(self.n_requested, self.n_requested + n))
 
         if any(p in self.data or p in self.pending_points for p in points):
@@ -93,11 +85,7 @@
                 self.tell_pending(p)
         return points, loss_improvements
 
-<<<<<<< HEAD
-    def tell(self, n: int, value: float) -> None:
-=======
     def tell(self, n: int, value: Real) -> None:
->>>>>>> e69ab2db
         if n in self.data:
             # The point has already been added before.
             return
@@ -112,20 +100,12 @@
         self.pending_points.add(n)
 
     @property
-<<<<<<< HEAD
-    def mean(self) -> float:
-=======
     def mean(self) -> Float:
->>>>>>> e69ab2db
         """The average of all values in `data`."""
         return self.sum_f / self.npoints
 
     @property
-<<<<<<< HEAD
-    def std(self) -> float:
-=======
     def std(self) -> Float:
->>>>>>> e69ab2db
         """The corrected sample standard deviation of the values
         in `data`."""
         n = self.npoints
@@ -138,11 +118,7 @@
         return sqrt(numerator / (n - 1))
 
     @cache_latest
-<<<<<<< HEAD
-    def loss(self, real: bool = True, *, n=None) -> float:
-=======
     def loss(self, real: bool = True, *, n=None) -> Float:
->>>>>>> e69ab2db
         if n is None:
             n = self.npoints if real else self.n_requested
         else:
@@ -150,13 +126,6 @@
         if n < self.min_npoints:
             return np.inf
         standard_error = self.std / sqrt(n)
-<<<<<<< HEAD
-        return max(
-            standard_error / self.atol, standard_error / abs(self.mean) / self.rtol
-        )
-
-    def _loss_improvement(self, n: int) -> float:
-=======
         aloss = standard_error / self.atol
         rloss = standard_error / self.rtol
         mean = self.mean
@@ -165,7 +134,6 @@
         return max(aloss, rloss)
 
     def _loss_improvement(self, n: int) -> Float:
->>>>>>> e69ab2db
         loss = self.loss()
         if np.isfinite(loss):
             return loss - self.loss(n=self.npoints + n)
@@ -191,17 +159,10 @@
         vals = hv.Points(vals)
         return hv.operation.histogram(vals, num_bins=num_bins, dimension="y")
 
-<<<<<<< HEAD
-    def _get_data(self) -> Tuple[Dict[int, float], int, float, float]:
-        return (self.data, self.npoints, self.sum_f, self.sum_f_sq)
-
-    def _set_data(self, data: Tuple[Dict[int, float], int, float, float]) -> None:
-=======
     def _get_data(self) -> Tuple[Dict[int, Real], int, Real, Real]:
         return (self.data, self.npoints, self.sum_f, self.sum_f_sq)
 
     def _set_data(self, data: Tuple[Dict[int, Real], int, Real, Real]) -> None:
->>>>>>> e69ab2db
         self.data, self.npoints, self.sum_f, self.sum_f_sq = data
 
     def __getstate__(self):
