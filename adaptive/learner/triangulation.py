<<<<<<< HEAD
import collections.abc
import math
=======
>>>>>>> e091a122
from collections import Counter
from itertools import chain, combinations
<<<<<<< HEAD
from math import factorial
from typing import Any, Iterable, Iterator, List, Optional, Sequence, Set, Tuple, Union
=======
from math import factorial, sqrt
>>>>>>> e091a122

import scipy.spatial
from numpy import abs as np_abs
from numpy import (
    array,
    asarray,
    average,
    concatenate,
    dot,
    eye,
    mean,
    ones,
    square,
    subtract,
)
from numpy import sum as np_sum
from numpy import zeros
from numpy.linalg import det as ndet
from numpy.linalg import matrix_rank, norm, slogdet, solve

SimplexPoints = Union[
    List[Tuple[float, ...]], np.ndarray
]  # XXX: check if this is correct
Simplex = Tuple[int, ...]
Point = Union[Tuple[float, ...], np.ndarray]  # XXX: check if this is correct

<<<<<<< HEAD

def fast_norm(v: Union[Tuple[float, ...], np.ndarray]) -> float:
    # notice this method can be even more optimised
    if len(v) == 2:
        return math.sqrt(v[0] * v[0] + v[1] * v[1])
    if len(v) == 3:
        return math.sqrt(v[0] * v[0] + v[1] * v[1] + v[2] * v[2])
    return math.sqrt(np.dot(v, v))
=======
def fast_norm(v):
    """Take the vector norm for len 2, 3 vectors.
    Defaults to a square root of the dot product for larger vectors.

    Note that for large vectors, it is possible for integer overflow to occur.
    For instance:
    vec = [49024, 59454, 12599, -63721, 18517, 27961]
    dot(vec, vec) = -1602973744

    """
    len_v = len(v)
    if len_v == 2:
        return sqrt(v[0] * v[0] + v[1] * v[1])
    if len_v == 3:
        return sqrt(v[0] * v[0] + v[1] * v[1] + v[2] * v[2])
    return sqrt(dot(v, v))
>>>>>>> e091a122


def fast_2d_point_in_simplex(
    point: Point, simplex: SimplexPoints, eps: float = 1e-8
) -> bool:
    (p0x, p0y), (p1x, p1y), (p2x, p2y) = simplex
    px, py = point

    area = 0.5 * (-p1y * p2x + p0y * (p2x - p1x) + p1x * p2y + p0x * (p1y - p2y))

    s = 1 / (2 * area) * (+p0y * p2x + (p2y - p0y) * px - p0x * p2y + (p0x - p2x) * py)
    if s < -eps or s > 1 + eps:
        return False
    t = 1 / (2 * area) * (+p0x * p1y + (p0y - p1y) * px - p0y * p1x + (p1x - p0x) * py)

    return (t >= -eps) and (s + t <= 1 + eps)


def point_in_simplex(point: Point, simplex: SimplexPoints, eps: float = 1e-8) -> bool:
    if len(point) == 2:
        return fast_2d_point_in_simplex(point, simplex, eps)

    x0 = array(simplex[0], dtype=float)
    vectors = array(simplex[1:], dtype=float) - x0
    alpha = solve(vectors.T, point - x0)

    return all(alpha > -eps) and sum(alpha) < 1 + eps


def fast_2d_circumcircle(points: Sequence[Point]) -> Tuple[Tuple[float, float], float]:
    """Compute the center and radius of the circumscribed circle of a triangle

    Parameters
    ----------
    points: 2D array-like
        the points of the triangle to investigate

    Returns
    -------
    tuple
        (center point : tuple(float), radius: float)
    """
    points = array(points)
    # transform to relative coordinates
    pts = points[1:] - points[0]

    (x1, y1), (x2, y2) = pts
    # compute the length squared
    l1 = x1 * x1 + y1 * y1
    l2 = x2 * x2 + y2 * y2

    # compute some determinants
    dx = +l1 * y2 - l2 * y1
    dy = -l1 * x2 + l2 * x1
    aa = +x1 * y2 - x2 * y1
    a = 2 * aa

    # compute center
    x = dx / a
    y = dy / a
    radius = sqrt(x * x + y * y)  # radius = norm([x, y])

    return (x + points[0][0], y + points[0][1]), radius


<<<<<<< HEAD
def fast_3d_circumcircle(
    points: Sequence[Point],
) -> Tuple[Tuple[float, float, float], float]:
    """Compute the center and radius of the circumscribed shpere of a simplex.
=======
def fast_3d_circumcircle(points):
    """Compute the center and radius of the circumscribed sphere of a simplex.
>>>>>>> e091a122

    Parameters
    ----------
    points: 2D array-like
        the points of the triangle to investigate

    Returns
    -------
    tuple
        (center point : tuple(float), radius: float)
    """
    points = array(points)
    pts = points[1:] - points[0]

    (x1, y1, z1), (x2, y2, z2), (x3, y3, z3) = pts

    l1 = x1 * x1 + y1 * y1 + z1 * z1
    l2 = x2 * x2 + y2 * y2 + z2 * z2
    l3 = x3 * x3 + y3 * y3 + z3 * z3

    # Compute some determinants:
    dx = +l1 * (y2 * z3 - z2 * y3) - l2 * (y1 * z3 - z1 * y3) + l3 * (y1 * z2 - z1 * y2)
    dy = +l1 * (x2 * z3 - z2 * x3) - l2 * (x1 * z3 - z1 * x3) + l3 * (x1 * z2 - z1 * x2)
    dz = +l1 * (x2 * y3 - y2 * x3) - l2 * (x1 * y3 - y1 * x3) + l3 * (x1 * y2 - y1 * x2)
    aa = +x1 * (y2 * z3 - z2 * y3) - x2 * (y1 * z3 - z1 * y3) + x3 * (y1 * z2 - z1 * y2)
    a = 2 * aa

    center = (dx / a, -dy / a, dz / a)
    radius = fast_norm(center)
    center = (
        center[0] + points[0][0],
        center[1] + points[0][1],
        center[2] + points[0][2],
    )

    return center, radius


<<<<<<< HEAD
def fast_det(matrix: np.ndarray) -> float:
    matrix = np.asarray(matrix, dtype=float)
=======
def fast_det(matrix):
    matrix = asarray(matrix, dtype=float)
>>>>>>> e091a122
    if matrix.shape == (2, 2):
        return matrix[0][0] * matrix[1][1] - matrix[1][0] * matrix[0][1]
    elif matrix.shape == (3, 3):
        a, b, c, d, e, f, g, h, i = matrix.ravel()
        return a * (e * i - f * h) - b * (d * i - f * g) + c * (d * h - e * g)
    else:
        return ndet(matrix)


<<<<<<< HEAD
def circumsphere(pts: np.ndarray) -> Tuple[Tuple[float, ...], float]:
=======
def circumsphere(pts):
    """Compute the center and radius of a N dimension sphere which touches each point in pts.

    Parameters
    ----------
    pts : array-like, of shape (N-dim + 1, N-dim)
        The points for which we would like to compute a circumsphere.

    Returns
    -------
    center : tuple of floats of size N-dim
    radius : a positive float
    A valid center and radius, if a circumsphere is possible, and no points are repeated.
    If points are repeated, or a circumsphere is not possible, will return nans, and a
    ZeroDivisionError may occur.
    Will fail for matrices which are not (N-dim + 1, N-dim) in size due to non-square determinants:
    will raise numpy.linalg.LinAlgError.
    May fail for points that are integers (due to 32bit integer overflow).
    """

>>>>>>> e091a122
    dim = len(pts) - 1
    if dim == 2:
        return fast_2d_circumcircle(pts)
    if dim == 3:
        return fast_3d_circumcircle(pts)

    # Modified method from http://mathworld.wolfram.com/Circumsphere.html
    mat = array([[np_sum(square(pt)), *pt, 1] for pt in pts])
    center = zeros(dim)
    a = 1 / (2 * ndet(mat[:, 1:]))
    factor = a
    # Use ind to index into the matrix columns
    ind = ones((dim + 2,), bool)
    for i in range(1, len(pts)):
        ind[i - 1] = True
        ind[i] = False
        center[i - 1] = factor * ndet(mat[:, ind])
        factor *= -1

    # Use subtract as we don't know the type of x0.
    x0 = pts[0]
    vec = subtract(center, x0)
    # Vector norm.
    radius = sqrt(dot(vec, vec))

    return tuple(center), radius


def orientation(face: np.ndarray, origin: np.ndarray) -> int:
    """Compute the orientation of the face with respect to a point, origin.

    Parameters
    ----------
    face : array-like, of shape (N-dim, N-dim)
        The hyperplane we want to know the orientation of
        Do notice that the order in which you provide the points is critical
    origin : array-like, point of shape (N-dim)
        The point to compute the orientation from

    Returns
    -------
    0 if the origin lies in the same hyperplane as face,
    -1 or 1 to indicate left or right orientation

    If two points lie on the same side of the face, the orientation will
    be equal, if they lie on the other side of the face, it will be negated.
    """
    vectors = array(face)
    sign, logdet = slogdet(vectors - origin)
    if logdet < -50:  # assume it to be zero when it's close to zero
        return 0
    return sign


def is_iterable_and_sized(obj: Any) -> bool:
    return isinstance(obj, collections.abc.Collection)


def simplex_volume_in_embedding(vertices: Sequence[Point]) -> float:
    """Calculate the volume of a simplex in a higher dimensional embedding.
    That is: dim > len(vertices) - 1. For example if you would like to know the
    surface area of a triangle in a 3d space.

    This algorithm has not been tested for numerical stability.

    Parameters
    ----------
    vertices : 2D arraylike of floats

    Returns
    -------
    volume : float
        the volume of the simplex with given vertices.

    Raises
    ------
    ValueError
        if the vertices do not form a simplex (for example,
        because they are coplanar, colinear or coincident).
    """
    # Implements http://mathworld.wolfram.com/Cayley-MengerDeterminant.html
    # Modified from https://codereview.stackexchange.com/questions/77593/calculating-the-volume-of-a-tetrahedron

    vertices = asarray(vertices, dtype=float)
    dim = len(vertices[0])
    if dim == 2:
        # Heron's formula
        a, b, c = scipy.spatial.distance.pdist(vertices, metric="euclidean")
        s = 0.5 * (a + b + c)
        return sqrt(s * (s - a) * (s - b) * (s - c))

    # β_ij = |v_i - v_k|²
    sq_dists = scipy.spatial.distance.pdist(vertices, metric="sqeuclidean")

    # Add border while compressed
    num_verts = scipy.spatial.distance.num_obs_y(sq_dists)
    bordered = concatenate((ones(num_verts), sq_dists))

    # Make matrix and find volume
    sq_dists_mat = scipy.spatial.distance.squareform(bordered)

    coeff = -((-2) ** (num_verts - 1)) * factorial(num_verts - 1) ** 2
    vol_square = fast_det(sq_dists_mat) / coeff

    if vol_square < 0:
        if vol_square > -1e-15:
            return 0
        raise ValueError("Provided vertices do not form a simplex")

    return sqrt(vol_square)


class Triangulation:
    """A triangulation object.

    Parameters
    ----------
    coords : 2d array-like of floats
        Coordinates of vertices.

    Attributes
    ----------
    vertices : list of float tuples
        Coordinates of the triangulation vertices.
    simplices : set of integer tuples
        List with indices of vertices forming individual simplices
    vertex_to_simplices : list of sets
        Set of simplices connected to a vertex, the index of the vertex is the
        index of the list.
    hull : set of int
        Exterior vertices

    Raises
    ------
    ValueError
        if the list of coordinates is incorrect or the points do not form one
        or more simplices in the
    """

    def __init__(self, coords: Sequence[Point]) -> None:
        if not is_iterable_and_sized(coords):
            raise TypeError("Please provide a 2-dimensional list of points")
        coords = list(coords)
        if not all(is_iterable_and_sized(coord) for coord in coords):
            raise TypeError("Please provide a 2-dimensional list of points")
        if len(coords) == 0:
            raise ValueError("Please provide at least one simplex")
            # raise now because otherwise the next line will raise a less

        dim = len(coords[0])
        if any(len(coord) != dim for coord in coords):
            raise ValueError("Coordinates dimension mismatch")

        if dim == 1:
            raise ValueError("Triangulation class only supports dim >= 2")

        if len(coords) < dim + 1:
            raise ValueError("Please provide at least one simplex")

        coords = list(map(tuple, coords))
        vectors = subtract(coords[1:], coords[0])
        if matrix_rank(vectors) < dim:
            raise ValueError(
                "Initial simplex has zero volumes "
                "(the points are linearly dependent)"
            )

        self.vertices: List[Point] = list(coords)
        self.simplices: Set[Simplex] = set()
        # initialise empty set for each vertex
        self.vertex_to_simplices: List[Set[Simplex]] = [set() for _ in coords]

        # find a Delaunay triangulation to start with, then we will throw it
        # away and continue with our own algorithm
        initial_tri = scipy.spatial.Delaunay(coords)
        for simplex in initial_tri.simplices:
            self.add_simplex(simplex)

    def delete_simplex(self, simplex: Simplex) -> None:
        simplex = tuple(sorted(simplex))
        self.simplices.remove(simplex)
        for vertex in simplex:
            self.vertex_to_simplices[vertex].remove(simplex)

    def add_simplex(self, simplex: Simplex) -> None:
        simplex = tuple(sorted(simplex))
        self.simplices.add(simplex)
        for vertex in simplex:
            self.vertex_to_simplices[vertex].add(simplex)

    def get_vertices(self, indices: Sequence[int]) -> List[Optional[Point]]:
        return [self.get_vertex(i) for i in indices]

    def get_vertex(self, index: Optional[int]) -> Optional[Point]:
        if index is None:
            return None
        return self.vertices[index]

    def get_reduced_simplex(
        self, point: Point, simplex: Simplex, eps: float = 1e-8
    ) -> list:
        """Check whether vertex lies within a simplex.

        Returns
        -------
        vertices : list of ints
            Indices of vertices of the simplex to which the vertex belongs.
            An empty list indicates that the vertex is outside the simplex.
        """
        # XXX: in the end we want to lose this method
        if len(simplex) != self.dim + 1:
            # We are checking whether point belongs to a face.
            simplex = self.containing(simplex).pop()
        x0 = array(self.vertices[simplex[0]])
        vectors = array(self.get_vertices(simplex[1:])) - x0
        alpha = solve(vectors.T, point - x0)
        if any(alpha < -eps) or sum(alpha) > 1 + eps:
            return []

        result = [i for i, a in enumerate(alpha, 1) if a > eps]
        if sum(alpha) < 1 - eps:
            result.insert(0, 0)

        return [simplex[i] for i in result]

    def point_in_simplex(
        self, point: Point, simplex: Simplex, eps: float = 1e-8
    ) -> bool:
        vertices = self.get_vertices(simplex)
        return point_in_simplex(point, vertices, eps)

    def locate_point(self, point: Point) -> Simplex:
        """Find to which simplex the point belongs.

        Return indices of the simplex containing the point.
        Empty tuple means the point is outside the triangulation
        """
        for simplex in self.simplices:
            if self.point_in_simplex(point, simplex):
                return simplex
        return ()

    @property
    def dim(self) -> int:
        return len(self.vertices[0])

    def faces(
        self,
        dim: Optional[int] = None,
        simplices: Optional[Iterable[Simplex]] = None,
        vertices: Optional[Iterable[int]] = None,
    ) -> Iterator[Tuple[int, ...]]:
        """Iterator over faces of a simplex or vertex sequence."""
        if dim is None:
            dim = self.dim

        if simplices is not None and vertices is not None:
            raise ValueError("Only one of simplices and vertices is allowed.")
        if vertices is not None:
            vertices = set(vertices)
            simplices = chain(*(self.vertex_to_simplices[i] for i in vertices))
            simplices = set(simplices)
        elif simplices is None:
            simplices = self.simplices

        faces = (face for tri in simplices for face in combinations(tri, dim))

        if vertices is not None:
            return (face for face in faces if all(i in vertices for i in face))
        else:
            return faces

    def containing(self, face: Tuple[int, ...]) -> Set[Simplex]:
        """Simplices containing a face."""
        return set.intersection(*(self.vertex_to_simplices[i] for i in face))

    def _extend_hull(self, new_vertex: Point, eps: float = 1e-8) -> Set[Simplex]:
        # count multiplicities in order to get all hull faces
        multiplicities = Counter(face for face in self.faces())
        hull_faces = [face for face, count in multiplicities.items() if count == 1]

        # compute the center of the convex hull, this center lies in the hull
        # we do not really need the center, we only need a point that is
        # guaranteed to lie strictly within the hull
        hull_points = self.get_vertices(self.hull)
        pt_center = average(hull_points, axis=0)

        pt_index = len(self.vertices)
        self.vertices.append(new_vertex)

        new_simplices = set()
        for face in hull_faces:
            # do orientation check, if orientation is the same, it lies on
            # the same side of the face, otherwise, it lies on the other
            # side of the face
            pts_face = tuple(self.get_vertices(face))
            orientation_inside = orientation(pts_face, pt_center)
            orientation_new_point = orientation(pts_face, new_vertex)
            if orientation_inside == -orientation_new_point:
                # if the orientation of the new vertex is zero or directed
                # towards the center, do not add the simplex
                simplex = (*face, pt_index)
                if not self._simplex_is_almost_flat(simplex):
                    self.add_simplex(simplex)
                    new_simplices.add(simplex)

        if len(new_simplices) == 0:
            # We tried to add an internal point, revert and raise.
            for tri in self.vertex_to_simplices[pt_index]:
                self.simplices.remove(tri)
            del self.vertex_to_simplices[pt_index]
            del self.vertices[pt_index]
            raise ValueError("Candidate vertex is inside the hull.")

        return new_simplices

    def circumscribed_circle(
        self, simplex: Simplex, transform: np.ndarray
    ) -> Tuple[Tuple[float, ...], float]:
        """Compute the center and radius of the circumscribed circle of a simplex.

        Parameters
        ----------
        simplex : tuple of ints
            the simplex to investigate

        Returns
        -------
        tuple (center point, radius)
            The center and radius of the circumscribed circle
        """
        pts = dot(self.get_vertices(simplex), transform)
        return circumsphere(pts)

    def point_in_cicumcircle(
        self, pt_index: int, simplex: Simplex, transform: np.ndarray
    ) -> bool:
        # return self.fast_point_in_circumcircle(pt_index, simplex, transform)
        eps = 1e-8

        center, radius = self.circumscribed_circle(simplex, transform)
        pt = dot(self.get_vertices([pt_index]), transform)[0]

        return norm(center - pt) < (radius * (1 + eps))

    @property
<<<<<<< HEAD
    def default_transform(self) -> np.ndarray:
        return np.eye(self.dim)
=======
    def default_transform(self):
        return eye(self.dim)
>>>>>>> e091a122

    def bowyer_watson(
        self,
        pt_index: int,
        containing_simplex: Optional[Simplex] = None,
        transform: Optional[np.ndarray] = None,
    ) -> Tuple[Set[Simplex], Set[Simplex]]:
        """Modified Bowyer-Watson point adding algorithm.

        Create a hole in the triangulation around the new point,
        then retriangulate this hole.

        Parameters
        ----------
        pt_index: number
            the index of the point to inspect

        Returns
        -------
        deleted_simplices : set of tuples
            Simplices that have been deleted
        new_simplices : set of tuples
            Simplices that have been added
        """
        queue = set()
        done_simplices = set()

        transform = self.default_transform if transform is None else transform

        if containing_simplex is None:
            queue.update(self.vertex_to_simplices[pt_index])
        else:
            queue.add(containing_simplex)

        bad_triangles = set()

        while len(queue):
            simplex = queue.pop()
            done_simplices.add(simplex)

            if self.point_in_cicumcircle(pt_index, simplex, transform):
                self.delete_simplex(simplex)
                todo_points = set(simplex)
                bad_triangles.add(simplex)

                # Get all simplices that share at least a point with the simplex
                neighbors = self.get_neighbors_from_vertices(todo_points)
                # Filter out the already evaluated simplices
                neighbors = neighbors - done_simplices
                neighbors = self.get_face_sharing_neighbors(neighbors, simplex)
                queue.update(neighbors)

        faces = list(self.faces(simplices=bad_triangles))

        multiplicities = Counter(face for face in faces)
        hole_faces = [face for face in faces if multiplicities[face] < 2]

        for face in hole_faces:
            if pt_index not in face:
                simplex = (*face, pt_index)
                if not self._simplex_is_almost_flat(simplex):
                    self.add_simplex(simplex)

        new_triangles = self.vertex_to_simplices[pt_index]
        return bad_triangles - new_triangles, new_triangles - bad_triangles

    def _simplex_is_almost_flat(self, simplex: Simplex) -> bool:
        return self._relative_volume(simplex) < 1e-8

    def _relative_volume(self, simplex: Simplex) -> float:
        """Compute the volume of a simplex divided by the average (Manhattan)
        distance of its vertices. The advantage of this is that the relative
        volume is only dependent on the shape of the simplex and not on the
        absolute size. Due to the weird scaling, the only use of this method
        is to check that a simplex is almost flat."""
        vertices = array(self.get_vertices(simplex))
        vectors = vertices[1:] - vertices[0]
        average_edge_length = mean(np_abs(vectors))
        return self.volume(simplex) / (average_edge_length ** self.dim)

    def add_point(
        self,
        point: Point,
        simplex: Optional[Simplex] = None,
        transform: Optional[np.ndarray] = None,
    ) -> Any:
        """Add a new vertex and create simplices as appropriate.

        Parameters
        ----------
        point : float vector
            Coordinates of the point to be added.
        simplex : tuple of ints, optional
            Simplex containing the point. Empty tuple indicates points outside
            the hull. If not provided, the algorithm costs O(N), so this should
            be used whenever possible.
        transform : N*N matrix of floats
            Multiplication matrix to apply to the point (and neighbouring
            simplices) when running the Bowyer Watson method.
        """
        point = tuple(point)
        if simplex is None:
            simplex = self.locate_point(point)

        actual_simplex = simplex
        self.vertex_to_simplices.append(set())

        if not simplex:
            temporary_simplices = self._extend_hull(point)

            pt_index = len(self.vertices) - 1
            deleted_simplices, added_simplices = self.bowyer_watson(
                pt_index, transform=transform
            )

            deleted = deleted_simplices - temporary_simplices
            added = added_simplices | (temporary_simplices - deleted_simplices)
            return deleted, added
        else:
            reduced_simplex = self.get_reduced_simplex(point, simplex)
            if not reduced_simplex:
                self.vertex_to_simplices.pop()  # revert adding vertex
                raise ValueError("Point lies outside of the specified simplex.")
            else:
                simplex = reduced_simplex

        if len(simplex) == 1:
            self.vertex_to_simplices.pop()  # revert adding vertex
            raise ValueError("Point already in triangulation.")
        else:
            pt_index = len(self.vertices)
            self.vertices.append(point)
            return self.bowyer_watson(pt_index, actual_simplex, transform)

<<<<<<< HEAD
    def volume(self, simplex: Simplex) -> float:
        prefactor = np.math.factorial(self.dim)
        vertices = np.array(self.get_vertices(simplex))
=======
    def volume(self, simplex):
        prefactor = factorial(self.dim)
        vertices = array(self.get_vertices(simplex))
>>>>>>> e091a122
        vectors = vertices[1:] - vertices[0]
        return float(abs(fast_det(vectors)) / prefactor)

    def volumes(self) -> List[float]:
        return [self.volume(sim) for sim in self.simplices]

    def reference_invariant(self) -> bool:
        """vertex_to_simplices and simplices are compatible."""
        for vertex in range(len(self.vertices)):
            if any(vertex not in tri for tri in self.vertex_to_simplices[vertex]):
                return False
        for simplex in self.simplices:
            if any(simplex not in self.vertex_to_simplices[pt] for pt in simplex):
                return False
        return True

    def vertex_invariant(self, vertex):
        """Simplices originating from a vertex don't overlap."""
        raise NotImplementedError

    def get_neighbors_from_vertices(self, simplex: Simplex) -> Set[Simplex]:
        return set.union(*[self.vertex_to_simplices[p] for p in simplex])

    def get_face_sharing_neighbors(
        self, neighbors: Set[Simplex], simplex: Simplex
    ) -> Set[Simplex]:
        """Keep only the simplices sharing a whole face with simplex."""
        return {
            simpl for simpl in neighbors if len(set(simpl) & set(simplex)) == self.dim
        }  # they share a face

    def get_simplices_attached_to_points(self, indices: Simplex) -> Set[Simplex]:
        # Get all simplices that share at least a point with the simplex
        neighbors = self.get_neighbors_from_vertices(indices)
        return self.get_face_sharing_neighbors(neighbors, indices)

    def get_opposing_vertices(self, simplex: Simplex) -> Tuple[int, ...]:
        if simplex not in self.simplices:
            raise ValueError("Provided simplex is not part of the triangulation")
        neighbors = self.get_simplices_attached_to_points(simplex)

        def find_opposing_vertex(vertex: int):
            # find the simplex:
            simp = next((x for x in neighbors if vertex not in x), None)
            if simp is None:
                return None
            opposing = set(simp) - set(simplex)
            assert len(opposing) == 1
            return opposing.pop()

        result = tuple(find_opposing_vertex(v) for v in simplex)
        return result

    @property
    def hull(self) -> Set[int]:
        """Compute hull from triangulation.

        Parameters
        ----------
        check : bool, default: True
            Whether to raise an error if the computed hull is different from
            stored.

        Returns
        -------
        hull : set of int
            Vertices in the hull.
        """
        counts = Counter(self.faces())
        if any(i > 2 for i in counts.values()):
            raise RuntimeError(
                "Broken triangulation, a (N-1)-dimensional"
                " appears in more than 2 simplices."
            )

        hull = {point for face, count in counts.items() if count == 1 for point in face}
        return hull

    def convex_invariant(self, vertex):
        """Hull is convex."""
        raise NotImplementedError<|MERGE_RESOLUTION|>--- conflicted
+++ resolved
@@ -1,16 +1,8 @@
-<<<<<<< HEAD
 import collections.abc
-import math
-=======
->>>>>>> e091a122
 from collections import Counter
 from itertools import chain, combinations
-<<<<<<< HEAD
-from math import factorial
+from math import factorial, sqrt
 from typing import Any, Iterable, Iterator, List, Optional, Sequence, Set, Tuple, Union
-=======
-from math import factorial, sqrt
->>>>>>> e091a122
 
 import scipy.spatial
 from numpy import abs as np_abs
@@ -22,6 +14,7 @@
     dot,
     eye,
     mean,
+    ndarray,
     ones,
     square,
     subtract,
@@ -31,23 +24,12 @@
 from numpy.linalg import det as ndet
 from numpy.linalg import matrix_rank, norm, slogdet, solve
 
-SimplexPoints = Union[
-    List[Tuple[float, ...]], np.ndarray
-]  # XXX: check if this is correct
+SimplexPoints = Union[List[Tuple[float, ...]], ndarray]  # XXX: check if this is correct
 Simplex = Tuple[int, ...]
-Point = Union[Tuple[float, ...], np.ndarray]  # XXX: check if this is correct
-
-<<<<<<< HEAD
-
-def fast_norm(v: Union[Tuple[float, ...], np.ndarray]) -> float:
-    # notice this method can be even more optimised
-    if len(v) == 2:
-        return math.sqrt(v[0] * v[0] + v[1] * v[1])
-    if len(v) == 3:
-        return math.sqrt(v[0] * v[0] + v[1] * v[1] + v[2] * v[2])
-    return math.sqrt(np.dot(v, v))
-=======
-def fast_norm(v):
+Point = Union[Tuple[float, ...], ndarray]  # XXX: check if this is correct
+
+
+def fast_norm(v: Union[Tuple[float, ...], ndarray]) -> float:
     """Take the vector norm for len 2, 3 vectors.
     Defaults to a square root of the dot product for larger vectors.
 
@@ -63,7 +45,6 @@
     if len_v == 3:
         return sqrt(v[0] * v[0] + v[1] * v[1] + v[2] * v[2])
     return sqrt(dot(v, v))
->>>>>>> e091a122
 
 
 def fast_2d_point_in_simplex(
@@ -129,15 +110,10 @@
     return (x + points[0][0], y + points[0][1]), radius
 
 
-<<<<<<< HEAD
 def fast_3d_circumcircle(
     points: Sequence[Point],
 ) -> Tuple[Tuple[float, float, float], float]:
     """Compute the center and radius of the circumscribed shpere of a simplex.
-=======
-def fast_3d_circumcircle(points):
-    """Compute the center and radius of the circumscribed sphere of a simplex.
->>>>>>> e091a122
 
     Parameters
     ----------
@@ -176,13 +152,8 @@
     return center, radius
 
 
-<<<<<<< HEAD
-def fast_det(matrix: np.ndarray) -> float:
-    matrix = np.asarray(matrix, dtype=float)
-=======
-def fast_det(matrix):
+def fast_det(matrix: ndarray) -> float:
     matrix = asarray(matrix, dtype=float)
->>>>>>> e091a122
     if matrix.shape == (2, 2):
         return matrix[0][0] * matrix[1][1] - matrix[1][0] * matrix[0][1]
     elif matrix.shape == (3, 3):
@@ -192,10 +163,7 @@
         return ndet(matrix)
 
 
-<<<<<<< HEAD
-def circumsphere(pts: np.ndarray) -> Tuple[Tuple[float, ...], float]:
-=======
-def circumsphere(pts):
+def circumsphere(pts: ndarray) -> Tuple[Tuple[float, ...], float]:
     """Compute the center and radius of a N dimension sphere which touches each point in pts.
 
     Parameters
@@ -215,7 +183,6 @@
     May fail for points that are integers (due to 32bit integer overflow).
     """
 
->>>>>>> e091a122
     dim = len(pts) - 1
     if dim == 2:
         return fast_2d_circumcircle(pts)
@@ -244,7 +211,7 @@
     return tuple(center), radius
 
 
-def orientation(face: np.ndarray, origin: np.ndarray) -> int:
+def orientation(face: ndarray, origin: ndarray) -> int:
     """Compute the orientation of the face with respect to a point, origin.
 
     Parameters
@@ -533,7 +500,7 @@
         return new_simplices
 
     def circumscribed_circle(
-        self, simplex: Simplex, transform: np.ndarray
+        self, simplex: Simplex, transform: ndarray
     ) -> Tuple[Tuple[float, ...], float]:
         """Compute the center and radius of the circumscribed circle of a simplex.
 
@@ -551,7 +518,7 @@
         return circumsphere(pts)
 
     def point_in_cicumcircle(
-        self, pt_index: int, simplex: Simplex, transform: np.ndarray
+        self, pt_index: int, simplex: Simplex, transform: ndarray
     ) -> bool:
         # return self.fast_point_in_circumcircle(pt_index, simplex, transform)
         eps = 1e-8
@@ -562,19 +529,14 @@
         return norm(center - pt) < (radius * (1 + eps))
 
     @property
-<<<<<<< HEAD
-    def default_transform(self) -> np.ndarray:
-        return np.eye(self.dim)
-=======
-    def default_transform(self):
+    def default_transform(self) -> ndarray:
         return eye(self.dim)
->>>>>>> e091a122
 
     def bowyer_watson(
         self,
         pt_index: int,
         containing_simplex: Optional[Simplex] = None,
-        transform: Optional[np.ndarray] = None,
+        transform: Optional[ndarray] = None,
     ) -> Tuple[Set[Simplex], Set[Simplex]]:
         """Modified Bowyer-Watson point adding algorithm.
 
@@ -653,7 +615,7 @@
         self,
         point: Point,
         simplex: Optional[Simplex] = None,
-        transform: Optional[np.ndarray] = None,
+        transform: Optional[ndarray] = None,
     ) -> Any:
         """Add a new vertex and create simplices as appropriate.
 
@@ -703,15 +665,9 @@
             self.vertices.append(point)
             return self.bowyer_watson(pt_index, actual_simplex, transform)
 
-<<<<<<< HEAD
     def volume(self, simplex: Simplex) -> float:
-        prefactor = np.math.factorial(self.dim)
-        vertices = np.array(self.get_vertices(simplex))
-=======
-    def volume(self, simplex):
         prefactor = factorial(self.dim)
         vertices = array(self.get_vertices(simplex))
->>>>>>> e091a122
         vectors = vertices[1:] - vertices[0]
         return float(abs(fast_det(vectors)) / prefactor)
 
