import abc
import asyncio
import concurrent.futures as concurrent
import functools
import inspect
import itertools
import pickle
import platform
import time
import traceback
import warnings
from contextlib import suppress
from typing import Any, Callable, Dict, List, Optional, Set, Tuple, Union

<<<<<<< HEAD
from _asyncio import Future, Task

from adaptive.learner.base_learner import BaseLearner
=======
import loky

>>>>>>> e69ab2db
from adaptive.notebook_integration import in_ipynb, live_info, live_plot

_ThirdPartyClient = []
_ThirdPartyExecutor = []

try:
    import ipyparallel
    from ipyparallel.client.asyncresult import AsyncResult

    with_ipyparallel = True
    _ThirdPartyClient.append(ipyparallel.Client)
    _ThirdPartyExecutor.append(ipyparallel.client.view.ViewExecutor)
except ModuleNotFoundError:
    with_ipyparallel = False

try:
    import distributed

    with_distributed = True
    _ThirdPartyClient.append(distributed.Client)
    _ThirdPartyExecutor.append(distributed.cfexecutor.ClientExecutor)
except ModuleNotFoundError:
    with_distributed = False

try:
    import mpi4py.futures

    with_mpi4py = True
    _ThirdPartyExecutor.append(mpi4py.futures.MPIPoolExecutor)
except ModuleNotFoundError:
    with_mpi4py = False

<<<<<<< HEAD
try:
    import loky

    with_loky = True
    _ThirdPartyExecutor.append(loky.reusable_executor._ReusablePoolExecutor)
except ModuleNotFoundError:
    with_loky = False
=======
>>>>>>> e69ab2db

with suppress(ModuleNotFoundError):
    import uvloop

    asyncio.set_event_loop_policy(uvloop.EventLoopPolicy())


<<<<<<< HEAD
# -- Internal executor-related, things


class SequentialExecutor(concurrent.Executor):
    """A trivial executor that runs functions synchronously.

    This executor is mainly for testing.
    """

    def submit(self, fn: Callable, *args, **kwargs) -> Future:
        fut: concurrent.Future = concurrent.Future()
        try:
            fut.set_result(fn(*args, **kwargs))
        except Exception as e:
            fut.set_exception(e)
        return fut

    def map(self, fn, *iterable, timeout=None, chunksize=1):
        return map(fn, iterable)

    def shutdown(self, wait=True):
        pass


def _ensure_executor(
    executor: Optional[Union[(*_ThirdPartyClient, concurrent.Executor)]]
) -> concurrent.Executor:
    if executor is None:
        executor = concurrent.ProcessPoolExecutor()

    if isinstance(executor, concurrent.Executor):
        return executor
    elif with_ipyparallel and isinstance(executor, ipyparallel.Client):
        return executor.executor()
    elif with_distributed and isinstance(executor, distributed.Client):
        return executor.get_executor()
    else:
        raise TypeError(
            "Only a concurrent.futures.Executor, distributed.Client,"
            " or ipyparallel.Client can be used."
        )


def _get_ncores(
    ex: Union[
        (
            *_ThirdPartyExecutor,
            concurrent.ProcessPoolExecutor,
            concurrent.ThreadPoolExecutor,
            SequentialExecutor,
        )
    ]
):
    """Return the maximum  number of cores that an executor can use."""
    if with_ipyparallel and isinstance(ex, ipyparallel.client.view.ViewExecutor):
        return len(ex.view)
    elif isinstance(
        ex, (concurrent.ProcessPoolExecutor, concurrent.ThreadPoolExecutor)
    ):
        return ex._max_workers  # not public API!
    elif with_loky and isinstance(ex, loky.reusable_executor._ReusablePoolExecutor):
        return ex._max_workers  # not public API!
    elif isinstance(ex, SequentialExecutor):
        return 1
    elif with_distributed and isinstance(ex, distributed.cfexecutor.ClientExecutor):
        return sum(n for n in ex._client.ncores().values())
    elif with_mpi4py and isinstance(ex, mpi4py.futures.MPIPoolExecutor):
        ex.bootup()  # wait until all workers are up and running
        return ex._pool.size  # not public API!
    else:
        raise TypeError(f"Cannot get number of cores for {ex.__class__}")


# -- Runner definitions
_default_executor = (
    loky.get_reusable_executor if with_loky else concurrent.ProcessPoolExecutor
)
=======
if platform.system() == "Linux":
    _default_executor = concurrent.ProcessPoolExecutor
else:
    # On Windows and MacOS functions, the __main__ module must be
    # importable by worker subprocesses. This means that
    # ProcessPoolExecutor will not work in the interactive interpreter.
    # On Linux the whole process is forked, so the issue does not appear.
    # See https://docs.python.org/3/library/concurrent.futures.html#processpoolexecutor
    # and https://github.com/python-adaptive/adaptive/issues/301
    _default_executor = loky.get_reusable_executor
>>>>>>> e69ab2db


class BaseRunner(metaclass=abc.ABCMeta):
    r"""Base class for runners that use `concurrent.futures.Executor`\'s.

    Parameters
    ----------
    learner : `~adaptive.BaseLearner` instance
    goal : callable
        The end condition for the calculation. This function must take
        the learner as its sole argument, and return True when we should
        stop requesting more points.
    executor : `concurrent.futures.Executor`, `distributed.Client`,\
               `mpi4py.futures.MPIPoolExecutor`, `ipyparallel.Client` or\
               `loky.get_reusable_executor`, optional
        The executor in which to evaluate the function to be learned.
        If not provided, a new `~concurrent.futures.ProcessPoolExecutor` on
        Linux, and a `loky.get_reusable_executor` on MacOS and Windows.
    ntasks : int, optional
        The number of concurrent function evaluations. Defaults to the number
        of cores available in `executor`.
    log : bool, default: False
        If True, record the method calls made to the learner by this runner.
    shutdown_executor : bool, default: False
        If True, shutdown the executor when the runner has completed. If
        `executor` is not provided then the executor created internally
        by the runner is shut down, regardless of this parameter.
    retries : int, default: 0
        Maximum amount of retries of a certain point ``x`` in
        ``learner.function(x)``. After `retries` is reached for ``x``
        the point is present in ``runner.failed``.
    raise_if_retries_exceeded : bool, default: True
        Raise the error after a point ``x`` failed `retries`.

    Attributes
    ----------
    learner : `~adaptive.BaseLearner` instance
        The underlying learner. May be queried for its state.
    log : list or None
        Record of the method calls made to the learner, in the format
        ``(method_name, *args)``.
    to_retry : list of tuples
        List of ``(point, n_fails)``. When a point has failed
        ``runner.retries`` times it is removed but will be present
        in ``runner.tracebacks``.
    tracebacks : list of tuples
        List of of ``(point, tb)`` for points that failed.
    pending_points : list of tuples
        A list of tuples with ``(concurrent.futures.Future, point)``.

    Methods
    -------
    overhead : callable
        The overhead in percent of using Adaptive. Essentially, this is
        ``100 * (1 - total_elapsed_function_time / self.elapsed_time())``.

    """

    def __init__(
        self,
        learner: BaseLearner,
        goal: Callable,
        *,
        executor: Union[
            (
                *_ThirdPartyClient,
                *_ThirdPartyExecutor,
                concurrent.ProcessPoolExecutor,
                concurrent.ThreadPoolExecutor,
                SequentialExecutor,
            )
        ] = None,
        ntasks: int = None,
        log: bool = False,
        shutdown_executor: bool = False,
        retries: int = 0,
        raise_if_retries_exceeded: bool = True,
    ) -> None:

        self.executor = _ensure_executor(executor)
        self.goal = goal

        self._max_tasks = ntasks

        self._pending_tasks: Dict[concurrent.Future, int] = {}

        # if we instantiate our own executor, then we are also responsible
        # for calling 'shutdown'
        self.shutdown_executor = shutdown_executor or (executor is None)

        self.learner = learner
        self.log: Optional[list] = [] if log else None

        # Timing
        self.start_time = time.time()
        self.end_time: Optional[float] = None
        self._elapsed_function_time = 0

        # Error handling attributes
        self.retries = retries
        self.raise_if_retries_exceeded = raise_if_retries_exceeded
        self._to_retry: Dict[int, int] = {}
        self._tracebacks: Dict[int, str] = {}

        self._id_to_point: Dict[int, Any] = {}
        self._next_id: Callable[[], int] = functools.partial(
            next, itertools.count()
        )  # some unique id to be associated with each point

    def _get_max_tasks(self) -> int:
        return self._max_tasks or _get_ncores(self.executor)

    def _do_raise(self, e: Exception, pid: int):
        tb = self._tracebacks[pid]
        x = self._id_to_point[pid]
        raise RuntimeError(
            "An error occured while evaluating "
            f'"learner.function({x})". '
            f"See the traceback for details.:\n\n{tb}"
        ) from e

    @property
    def do_log(self) -> bool:
        return self.log is not None

    def _ask(self, n: int) -> Tuple[List[int], List[float]]:
        pending_ids = self._pending_tasks.values()
        # using generator here because we only need until `n`
        pids_gen = (pid for pid in self._to_retry.keys() if pid not in pending_ids)
        pids = list(itertools.islice(pids_gen, n))

        loss_improvements = len(pids) * [float("inf")]

        if len(pids) < n:
            new_points, new_losses = self.learner.ask(n - len(pids))
            loss_improvements += new_losses
            for point in new_points:
                pid = self._next_id()
                self._id_to_point[pid] = point
                pids.append(pid)
        return pids, loss_improvements

    def overhead(self):
        """Overhead of using Adaptive and the executor in percent.

        This is measured as ``100 * (1 - t_function / t_elapsed)``.

        Notes
        -----
        This includes the overhead of the executor that is being used.
        The slower your function is, the lower the overhead will be. The
        learners take ~5-50 ms to suggest a point and sending that point to
        the executor also takes about ~5 ms, so you will benefit from using
        Adaptive whenever executing the function takes longer than 100 ms.
        This of course depends on the type of executor and the type of learner
        but is a rough rule of thumb.
        """
        t_function = self._elapsed_function_time
        if t_function == 0:
            # When no function is done executing, the overhead cannot
            # reliably be determined, so 0 is the best we can do.
            return 0
        t_total = self.elapsed_time()
        return (1 - t_function / t_total) * 100

    def _process_futures(
        self,
        done_futs: Union[
            Set[Future],
            Set[AsyncResult],  # XXX: AsyncResult might not be imported
            Set[Task],
        ],
    ) -> None:
        for fut in done_futs:
            pid = self._pending_tasks.pop(fut)
            try:
                y = fut.result()
                t = time.time() - fut.start_time  # total execution time
            except Exception as e:
                self._tracebacks[pid] = traceback.format_exc()
                self._to_retry[pid] = self._to_retry.get(pid, 0) + 1
                if self._to_retry[pid] > self.retries:
                    self._to_retry.pop(pid)
                    if self.raise_if_retries_exceeded:
                        self._do_raise(e, pid)
            else:
                self._elapsed_function_time += t / self._get_max_tasks()
                self._to_retry.pop(pid, None)
                self._tracebacks.pop(pid, None)
                x = self._id_to_point.pop(pid)
                if self.do_log:
                    self.log.append(("tell", x, y))
                self.learner.tell(x, y)

    def _get_futures(
        self,
    ) -> Union[
        List[Task],
        List[Future],
        List[AsyncResult],  # XXX: AsyncResult might not be imported
    ]:
        # Launch tasks to replace the ones that completed
        # on the last iteration, making sure to fill workers
        # that have started since the last iteration.
        n_new_tasks = max(0, self._get_max_tasks() - len(self._pending_tasks))

        if self.do_log:
            self.log.append(("ask", n_new_tasks))

        pids, _ = self._ask(n_new_tasks)

        for pid in pids:
            start_time = time.time()  # so we can measure execution time
            point = self._id_to_point[pid]
            fut = self._submit(point)
            fut.start_time = start_time
            self._pending_tasks[fut] = pid

        # Collect and results and add them to the learner
        futures = list(self._pending_tasks.keys())
        return futures

    def _remove_unfinished(self) -> List[Future]:
        # remove points with 'None' values from the learner
        self.learner.remove_unfinished()
        # cancel any outstanding tasks
        remaining = list(self._pending_tasks.keys())
        for fut in remaining:
            fut.cancel()
        return remaining

    def _cleanup(self) -> None:
        if self.shutdown_executor:
            # XXX: temporary set wait=True because of a bug with Python ≥3.7
            # and loky in any Python version.
            # see https://github.com/python-adaptive/adaptive/issues/156
            # and https://github.com/python-adaptive/adaptive/pull/164
            # and https://bugs.python.org/issue36281
            # and https://github.com/joblib/loky/issues/241
            self.executor.shutdown(wait=True)
        self.end_time = time.time()

    @property
    def failed(self) -> Set[Any]:
        """Set of points that failed ``runner.retries`` times."""
        return set(self._tracebacks) - set(self._to_retry)

    @abc.abstractmethod
    def elapsed_time(self):
        """Return the total time elapsed since the runner
        was started.

        Is called in `overhead`.
        """
        pass

    @abc.abstractmethod
    def _submit(self, x):
        """Is called in `_get_futures`."""
        pass

    @property
    def tracebacks(self) -> List[Tuple[int, str]]:
        return [(self._id_to_point[pid], tb) for pid, tb in self._tracebacks.items()]

    @property
    def to_retry(self) -> List[Tuple[int, int]]:
        return [(self._id_to_point[pid], n) for pid, n in self._to_retry.items()]

    @property
    def pending_points(self) -> List[Tuple[Future, Any]]:
        return [
            (fut, self._id_to_point[pid]) for fut, pid in self._pending_tasks.items()
        ]


class BlockingRunner(BaseRunner):
    """Run a learner synchronously in an executor.

    Parameters
    ----------
    learner : `~adaptive.BaseLearner` instance
    goal : callable
        The end condition for the calculation. This function must take
        the learner as its sole argument, and return True when we should
        stop requesting more points.
    executor : `concurrent.futures.Executor`, `distributed.Client`,\
               `mpi4py.futures.MPIPoolExecutor`, `ipyparallel.Client` or\
               `loky.get_reusable_executor`, optional
        The executor in which to evaluate the function to be learned.
        If not provided, a new `~concurrent.futures.ProcessPoolExecutor` on
        Linux, and a `loky.get_reusable_executor` on MacOS and Windows.
    ntasks : int, optional
        The number of concurrent function evaluations. Defaults to the number
        of cores available in `executor`.
    log : bool, default: False
        If True, record the method calls made to the learner by this runner.
    shutdown_executor : bool, default: False
        If True, shutdown the executor when the runner has completed. If
        `executor` is not provided then the executor created internally
        by the runner is shut down, regardless of this parameter.
    retries : int, default: 0
        Maximum amount of retries of a certain point ``x`` in
        ``learner.function(x)``. After `retries` is reached for ``x``
        the point is present in ``runner.failed``.
    raise_if_retries_exceeded : bool, default: True
        Raise the error after a point ``x`` failed `retries`.

    Attributes
    ----------
    learner : `~adaptive.BaseLearner` instance
        The underlying learner. May be queried for its state.
    log : list or None
        Record of the method calls made to the learner, in the format
        ``(method_name, *args)``.
    to_retry : list of tuples
        List of ``(point, n_fails)``. When a point has failed
        ``runner.retries`` times it is removed but will be present
        in ``runner.tracebacks``.
    tracebacks : list of tuples
        List of of ``(point, tb)`` for points that failed.
    pending_points : list of tuples
        A list of tuples with ``(concurrent.futures.Future, point)``.

    Methods
    -------
    elapsed_time : callable
        A method that returns the time elapsed since the runner
        was started.
    overhead : callable
        The overhead in percent of using Adaptive. This includes the
        overhead of the executor. Essentially, this is
        ``100 * (1 - total_elapsed_function_time / self.elapsed_time())``.

    """

    def __init__(
        self,
        learner: BaseLearner,
        goal: Callable,
        *,
        executor: Union[
            (
                *_ThirdPartyClient,
                *_ThirdPartyExecutor,
                concurrent.ProcessPoolExecutor,
                concurrent.ThreadPoolExecutor,
                SequentialExecutor,
            )
        ] = None,
        ntasks: Optional[int] = None,
        log=False,
        shutdown_executor=False,
        retries=0,
        raise_if_retries_exceeded=True,
    ) -> None:
        if inspect.iscoroutinefunction(learner.function):
            raise ValueError("Coroutine functions can only be used with 'AsyncRunner'.")
        super().__init__(
            learner,
            goal,
            executor=executor,
            ntasks=ntasks,
            log=log,
            shutdown_executor=shutdown_executor,
            retries=retries,
            raise_if_retries_exceeded=raise_if_retries_exceeded,
        )
        self._run()

    def _submit(self, x: Union[Tuple[float, ...], float, int]) -> Future:
        return self.executor.submit(self.learner.function, x)

    def _run(self) -> None:
        first_completed = concurrent.FIRST_COMPLETED

        if self._get_max_tasks() < 1:
            raise RuntimeError("Executor has no workers")

        try:
            while not self.goal(self.learner):
                futures = self._get_futures()
                done, _ = concurrent.wait(futures, return_when=first_completed)
                self._process_futures(done)
        finally:
            remaining = self._remove_unfinished()
            if remaining:
                concurrent.wait(remaining)
                # Some futures get their result set, despite being cancelled.
                # see https://github.com/python-adaptive/adaptive/issues/319
                with_result = [f for f in remaining if not f.cancelled() and f.done()]
                self._process_futures(with_result)
            self._cleanup()

    def elapsed_time(self):
        """Return the total time elapsed since the runner
        was started."""
        if self.end_time is None:
            # This shouldn't happen if the BlockingRunner
            # correctly finished.
            self.end_time = time.time()
        return self.end_time - self.start_time


class AsyncRunner(BaseRunner):
    r"""Run a learner asynchronously in an executor using `asyncio`.

    Parameters
    ----------
    learner : `~adaptive.BaseLearner` instance
    goal : callable, optional
        The end condition for the calculation. This function must take
        the learner as its sole argument, and return True when we should
        stop requesting more points. If not provided, the runner will run
        forever, or until ``self.task.cancel()`` is called.
    executor : `concurrent.futures.Executor`, `distributed.Client`,\
               `mpi4py.futures.MPIPoolExecutor`, `ipyparallel.Client` or\
               `loky.get_reusable_executor`, optional
        The executor in which to evaluate the function to be learned.
        If not provided, a new `~concurrent.futures.ProcessPoolExecutor` on
        Linux, and a `loky.get_reusable_executor` on MacOS and Windows.
    ntasks : int, optional
        The number of concurrent function evaluations. Defaults to the number
        of cores available in `executor`.
    log : bool, default: False
        If True, record the method calls made to the learner by this runner.
    shutdown_executor : bool, default: False
        If True, shutdown the executor when the runner has completed. If
        `executor` is not provided then the executor created internally
        by the runner is shut down, regardless of this parameter.
    ioloop : ``asyncio.AbstractEventLoop``, optional
        The ioloop in which to run the learning algorithm. If not provided,
        the default event loop is used.
    retries : int, default: 0
        Maximum amount of retries of a certain point ``x`` in
        ``learner.function(x)``. After `retries` is reached for ``x``
        the point is present in ``runner.failed``.
    raise_if_retries_exceeded : bool, default: True
        Raise the error after a point ``x`` failed `retries`.

    Attributes
    ----------
    task : `asyncio.Task`
        The underlying task. May be cancelled in order to stop the runner.
    learner : `~adaptive.BaseLearner` instance
        The underlying learner. May be queried for its state.
    log : list or None
        Record of the method calls made to the learner, in the format
        ``(method_name, *args)``.
    to_retry : list of tuples
        List of ``(point, n_fails)``. When a point has failed
        ``runner.retries`` times it is removed but will be present
        in ``runner.tracebacks``.
    tracebacks : list of tuples
        List of of ``(point, tb)`` for points that failed.
    pending_points : list of tuples
        A list of tuples with ``(concurrent.futures.Future, point)``.

    Methods
    -------
    elapsed_time : callable
        A method that returns the time elapsed since the runner
        was started.
    overhead : callable
        The overhead in percent of using Adaptive. This includes the
        overhead of the executor. Essentially, this is
        ``100 * (1 - total_elapsed_function_time / self.elapsed_time())``.

    Notes
    -----
    This runner can be used when an async function (defined with
    ``async def``) has to be learned. In this case the function will be
    run directly on the event loop (and not in the executor).
    """

    def __init__(
        self,
        learner: BaseLearner,
        goal: Optional[Callable] = None,
        *,
        executor: Union[
            (
                *_ThirdPartyClient,
                *_ThirdPartyExecutor,
                concurrent.ProcessPoolExecutor,
                concurrent.ThreadPoolExecutor,
                SequentialExecutor,
            )
        ] = None,
        ntasks: Optional[int] = None,
        log: bool = False,
        shutdown_executor: bool = False,
        ioloop=None,
        retries: int = 0,
        raise_if_retries_exceeded: bool = True,
    ) -> None:

        if goal is None:

            def goal(_):
                return False

        if (
            executor is None
            and _default_executor is concurrent.ProcessPoolExecutor
            and not inspect.iscoroutinefunction(learner.function)
        ):
            try:
                pickle.dumps(learner.function)
            except pickle.PicklingError:
                raise ValueError(
                    "`learner.function` cannot be pickled (is it a lamdba function?)"
                    " and therefore does not work with the default executor."
                    " Either make sure the function is pickleble or use an executor"
                    " that might work with 'hard to pickle'-functions"
                    " , e.g. `ipyparallel` with `dill`."
                )

        super().__init__(
            learner,
            goal,
            executor=executor,
            ntasks=ntasks,
            log=log,
            shutdown_executor=shutdown_executor,
            retries=retries,
            raise_if_retries_exceeded=raise_if_retries_exceeded,
        )
        self.ioloop = ioloop or asyncio.get_event_loop()
        self.task = None

        # When the learned function is 'async def', we run it
        # directly on the event loop, and not in the executor.
        # The *whole point* of allowing learning of async functions is so that
        # the user can have more fine-grained control over the parallelism.
        if inspect.iscoroutinefunction(learner.function):
            if executor:  # user-provided argument
                raise RuntimeError(
                    "Cannot use an executor when learning an async function."
                )
            self.executor.shutdown()  # Make sure we don't shoot ourselves later

        self.task = self.ioloop.create_task(self._run())
        self.saving_task: Optional[Task] = None
        if in_ipynb() and not self.ioloop.is_running():
            warnings.warn(
                "The runner has been scheduled, but the asyncio "
                "event loop is not running! If you are "
                "in a Jupyter notebook, remember to run "
                "'adaptive.notebook_extension()'"
            )

    def _submit(
        self, x: Union[Tuple[int, int], int, Tuple[float, float], float]
    ) -> Union[Task, Future]:
        ioloop = self.ioloop
        if inspect.iscoroutinefunction(self.learner.function):
            return ioloop.create_task(self.learner.function(x))
        else:
            return ioloop.run_in_executor(self.executor, self.learner.function, x)

    def status(self):
        """Return the runner status as a string.

        The possible statuses are: running, cancelled, failed, and finished.
        """
        try:
            self.task.result()
        except asyncio.CancelledError:
            return "cancelled"
        except asyncio.InvalidStateError:
            return "running"
        except Exception:
            return "failed"
        else:
            return "finished"

    def cancel(self):
        """Cancel the runner.

        This is equivalent to calling ``runner.task.cancel()``.
        """
        self.task.cancel()

    def live_plot(self, *, plotter=None, update_interval=2, name=None, normalize=True):
        """Live plotting of the learner's data.

        Parameters
        ----------
        runner : `~adaptive.Runner`
        plotter : function
            A function that takes the learner as a argument and returns a
            holoviews object. By default ``learner.plot()`` will be called.
        update_interval : int
            Number of second between the updates of the plot.
        name : hasable
            Name for the `live_plot` task in `adaptive.active_plotting_tasks`.
            By default the name is None and if another task with the same name
            already exists that other `live_plot` is canceled.
        normalize : bool
            Normalize (scale to fit) the frame upon each update.

        Returns
        -------
        dm : `holoviews.core.DynamicMap`
            The plot that automatically updates every `update_interval`.
        """
        return live_plot(
            self, plotter=plotter, update_interval=update_interval, name=name
        )

    def live_info(self, *, update_interval=0.1):
        """Display live information about the runner.

        Returns an interactive ipywidget that can be
        visualized in a Jupyter notebook.
        """
        return live_info(self, update_interval=update_interval)

    async def _run(self) -> None:
        first_completed = asyncio.FIRST_COMPLETED

        if self._get_max_tasks() < 1:
            raise RuntimeError("Executor has no workers")

        try:
            while not self.goal(self.learner):
                futures = self._get_futures()
                done, _ = await asyncio.wait(
                    futures, return_when=first_completed, loop=self.ioloop
                )
                self._process_futures(done)
        finally:
            remaining = self._remove_unfinished()
            if remaining:
                await asyncio.wait(remaining)
            self._cleanup()

    def elapsed_time(self) -> float:
        """Return the total time elapsed since the runner
        was started."""
        if self.task.done():
            end_time = self.end_time
            if end_time is None:
                # task was cancelled before it began
                assert self.task.cancelled()
                return 0
        else:
            end_time = time.time()
        return end_time - self.start_time

    def start_periodic_saving(self, save_kwargs: Dict[str, Any], interval: int):
        """Periodically save the learner's data.

        Parameters
        ----------
        save_kwargs : dict
            Key-word arguments for ``learner.save(**save_kwargs)``.
        interval : int
            Number of seconds between saving the learner.

        Example
        -------
        >>> runner = Runner(learner)
        >>> runner.start_periodic_saving(
        ...     save_kwargs=dict(fname='data/test.pickle'),
        ...     interval=600)
        """

        async def _saver(save_kwargs=save_kwargs, interval=interval):
            while self.status() == "running":
                self.learner.save(**save_kwargs)
                await asyncio.sleep(interval)
            self.learner.save(**save_kwargs)  # one last time

        self.saving_task = self.ioloop.create_task(_saver())
        return self.saving_task


# Default runner
Runner = AsyncRunner


def simple(learner: BaseLearner, goal: Callable) -> None:
    """Run the learner until the goal is reached.

    Requests a single point from the learner, evaluates
    the function to be learned, and adds the point to the
    learner, until the goal is reached, blocking the current
    thread.

    This function is useful for extracting error messages,
    as the learner's function is evaluated in the same thread,
    meaning that exceptions can simple be caught an inspected.

    Parameters
    ----------
    learner : ~`adaptive.BaseLearner` instance
    goal : callable
        The end condition for the calculation. This function must take the
        learner as its sole argument, and return True if we should stop.
    """
    while not goal(learner):
        xs, _ = learner.ask(1)
        for x in xs:
            y = learner.function(x)
            learner.tell(x, y)


def replay_log(learner: BaseLearner, log) -> None:
    """Apply a sequence of method calls to a learner.

    This is useful for debugging runners.

    Parameters
    ----------
    learner : `~adaptive.BaseLearner` instance
        New learner where the log will be applied.
    log : list
        contains tuples: ``(method_name, *args)``.
    """
    for method, *args in log:
        getattr(learner, method)(*args)


# --- Useful runner goals


def stop_after(*, seconds=0, minutes=0, hours=0) -> Callable:
    """Stop a runner after a specified time.

    For example, to specify a runner that should stop after
    5 minutes, one could do the following:

    >>> runner = Runner(learner, goal=stop_after(minutes=5))

    To stop a runner after 2 hours, 10 minutes and 3 seconds,
    one could do the following:

    >>> runner = Runner(learner, goal=stop_after(hours=2, minutes=10, seconds=3))

    Parameters
    ----------
    seconds, minutes, hours : float, default: 0
        If more than one is specified, then they are added together

    Returns
    -------
    goal : callable
        Can be used as the ``goal`` parameter when constructing
        a `Runner`.

    Notes
    -----
    The duration specified is only a *lower bound* on the time that the
    runner will run for, because the runner only checks its goal when
    it adds points to its learner
    """
    stop_time = time.time() + seconds + 60 * minutes + 3600 * hours
<<<<<<< HEAD
    return lambda _: time.time() > stop_time
=======
    return lambda _: time.time() > stop_time


# -- Internal executor-related, things


class SequentialExecutor(concurrent.Executor):
    """A trivial executor that runs functions synchronously.

    This executor is mainly for testing.
    """

    def submit(self, fn, *args, **kwargs):
        fut = concurrent.Future()
        try:
            fut.set_result(fn(*args, **kwargs))
        except Exception as e:
            fut.set_exception(e)
        return fut

    def map(self, fn, *iterable, timeout=None, chunksize=1):
        return map(fn, iterable)

    def shutdown(self, wait=True):
        pass


def _ensure_executor(executor):
    if executor is None:
        executor = _default_executor()

    if isinstance(executor, concurrent.Executor):
        return executor
    elif with_ipyparallel and isinstance(executor, ipyparallel.Client):
        return executor.executor()
    elif with_distributed and isinstance(executor, distributed.Client):
        return executor.get_executor()
    else:
        raise TypeError(
            "Only a concurrent.futures.Executor, distributed.Client,"
            " or ipyparallel.Client can be used."
        )


def _get_ncores(ex):
    """Return the maximum  number of cores that an executor can use."""
    if with_ipyparallel and isinstance(ex, ipyparallel.client.view.ViewExecutor):
        return len(ex.view)
    elif isinstance(
        ex, (concurrent.ProcessPoolExecutor, concurrent.ThreadPoolExecutor)
    ):
        return ex._max_workers  # not public API!
    elif isinstance(ex, loky.reusable_executor._ReusablePoolExecutor):
        return ex._max_workers  # not public API!
    elif isinstance(ex, SequentialExecutor):
        return 1
    elif with_distributed and isinstance(ex, distributed.cfexecutor.ClientExecutor):
        return sum(n for n in ex._client.ncores().values())
    elif with_mpi4py and isinstance(ex, mpi4py.futures.MPIPoolExecutor):
        ex.bootup()  # wait until all workers are up and running
        return ex._pool.size  # not public API!
    else:
        raise TypeError(f"Cannot get number of cores for {ex.__class__}")
>>>>>>> e69ab2db
<|MERGE_RESOLUTION|>--- conflicted
+++ resolved
@@ -12,18 +12,14 @@
 from contextlib import suppress
 from typing import Any, Callable, Dict, List, Optional, Set, Tuple, Union
 
-<<<<<<< HEAD
+import loky
 from _asyncio import Future, Task
 
 from adaptive.learner.base_learner import BaseLearner
-=======
-import loky
-
->>>>>>> e69ab2db
 from adaptive.notebook_integration import in_ipynb, live_info, live_plot
 
 _ThirdPartyClient = []
-_ThirdPartyExecutor = []
+_ThirdPartyExecutor = [loky.reusable_executor._ReusablePoolExecutor]
 
 try:
     import ipyparallel
@@ -52,24 +48,26 @@
 except ModuleNotFoundError:
     with_mpi4py = False
 
-<<<<<<< HEAD
-try:
-    import loky
-
-    with_loky = True
-    _ThirdPartyExecutor.append(loky.reusable_executor._ReusablePoolExecutor)
-except ModuleNotFoundError:
-    with_loky = False
-=======
->>>>>>> e69ab2db
-
 with suppress(ModuleNotFoundError):
     import uvloop
 
     asyncio.set_event_loop_policy(uvloop.EventLoopPolicy())
 
 
-<<<<<<< HEAD
+# -- Runner definitions
+
+if platform.system() == "Linux":
+    _default_executor = concurrent.ProcessPoolExecutor
+else:
+    # On Windows and MacOS functions, the __main__ module must be
+    # importable by worker subprocesses. This means that
+    # ProcessPoolExecutor will not work in the interactive interpreter.
+    # On Linux the whole process is forked, so the issue does not appear.
+    # See https://docs.python.org/3/library/concurrent.futures.html#processpoolexecutor
+    # and https://github.com/python-adaptive/adaptive/issues/301
+    _default_executor = loky.get_reusable_executor
+
+
 # -- Internal executor-related, things
 
 
@@ -130,7 +128,7 @@
         ex, (concurrent.ProcessPoolExecutor, concurrent.ThreadPoolExecutor)
     ):
         return ex._max_workers  # not public API!
-    elif with_loky and isinstance(ex, loky.reusable_executor._ReusablePoolExecutor):
+    elif isinstance(ex, loky.reusable_executor._ReusablePoolExecutor):
         return ex._max_workers  # not public API!
     elif isinstance(ex, SequentialExecutor):
         return 1
@@ -141,24 +139,6 @@
         return ex._pool.size  # not public API!
     else:
         raise TypeError(f"Cannot get number of cores for {ex.__class__}")
-
-
-# -- Runner definitions
-_default_executor = (
-    loky.get_reusable_executor if with_loky else concurrent.ProcessPoolExecutor
-)
-=======
-if platform.system() == "Linux":
-    _default_executor = concurrent.ProcessPoolExecutor
-else:
-    # On Windows and MacOS functions, the __main__ module must be
-    # importable by worker subprocesses. This means that
-    # ProcessPoolExecutor will not work in the interactive interpreter.
-    # On Linux the whole process is forked, so the issue does not appear.
-    # See https://docs.python.org/3/library/concurrent.futures.html#processpoolexecutor
-    # and https://github.com/python-adaptive/adaptive/issues/301
-    _default_executor = loky.get_reusable_executor
->>>>>>> e69ab2db
 
 
 class BaseRunner(metaclass=abc.ABCMeta):
@@ -918,70 +898,4 @@
     it adds points to its learner
     """
     stop_time = time.time() + seconds + 60 * minutes + 3600 * hours
-<<<<<<< HEAD
-    return lambda _: time.time() > stop_time
-=======
-    return lambda _: time.time() > stop_time
-
-
-# -- Internal executor-related, things
-
-
-class SequentialExecutor(concurrent.Executor):
-    """A trivial executor that runs functions synchronously.
-
-    This executor is mainly for testing.
-    """
-
-    def submit(self, fn, *args, **kwargs):
-        fut = concurrent.Future()
-        try:
-            fut.set_result(fn(*args, **kwargs))
-        except Exception as e:
-            fut.set_exception(e)
-        return fut
-
-    def map(self, fn, *iterable, timeout=None, chunksize=1):
-        return map(fn, iterable)
-
-    def shutdown(self, wait=True):
-        pass
-
-
-def _ensure_executor(executor):
-    if executor is None:
-        executor = _default_executor()
-
-    if isinstance(executor, concurrent.Executor):
-        return executor
-    elif with_ipyparallel and isinstance(executor, ipyparallel.Client):
-        return executor.executor()
-    elif with_distributed and isinstance(executor, distributed.Client):
-        return executor.get_executor()
-    else:
-        raise TypeError(
-            "Only a concurrent.futures.Executor, distributed.Client,"
-            " or ipyparallel.Client can be used."
-        )
-
-
-def _get_ncores(ex):
-    """Return the maximum  number of cores that an executor can use."""
-    if with_ipyparallel and isinstance(ex, ipyparallel.client.view.ViewExecutor):
-        return len(ex.view)
-    elif isinstance(
-        ex, (concurrent.ProcessPoolExecutor, concurrent.ThreadPoolExecutor)
-    ):
-        return ex._max_workers  # not public API!
-    elif isinstance(ex, loky.reusable_executor._ReusablePoolExecutor):
-        return ex._max_workers  # not public API!
-    elif isinstance(ex, SequentialExecutor):
-        return 1
-    elif with_distributed and isinstance(ex, distributed.cfexecutor.ClientExecutor):
-        return sum(n for n in ex._client.ncores().values())
-    elif with_mpi4py and isinstance(ex, mpi4py.futures.MPIPoolExecutor):
-        ex.bootup()  # wait until all workers are up and running
-        return ex._pool.size  # not public API!
-    else:
-        raise TypeError(f"Cannot get number of cores for {ex.__class__}")
->>>>>>> e69ab2db
+    return lambda _: time.time() > stop_time